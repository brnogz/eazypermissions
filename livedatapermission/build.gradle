--- conflicted
+++ resolved
@@ -44,7 +44,13 @@
     mavenCentral()
 }
 
-<<<<<<< HEAD
+ktlint {
+    debug = true
+    android = true
+    reporters = [ReporterType.CHECKSTYLE]
+}
+
+
 // Bintray info
 final def LIB_MODULE_NAME = 'livedatapermission'
 final def LIB_MODULE_DESC = 'Android library to request permissions and observe the result as livedata'
@@ -76,11 +82,4 @@
 }
 
 apply from: '../scripts/installv1.gradle'
-apply from: '../scripts/bintrayv1.gradle'
-=======
-ktlint {
-    debug = true
-    android = true
-    reporters = [ReporterType.CHECKSTYLE]
-}
->>>>>>> c2e6bba8
+apply from: '../scripts/bintrayv1.gradle'