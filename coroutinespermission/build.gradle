<<<<<<< HEAD
/*
 * Copyright 2019 Sagar Viradiya
 *
 * Licensed under the Apache License, Version 2.0 (the "License");
 * you may not use this file except in compliance with the License.
 * You may obtain a copy of the License at
 *
 *     http://www.apache.org/licenses/LICENSE-2.0
 *
 * Unless required by applicable law or agreed to in writing, software
 * distributed under the License is distributed on an "AS IS" BASIS,
 * WITHOUT WARRANTIES OR CONDITIONS OF ANY KIND, either express or implied.
 * See the License for the specific language governing permissions and
 * limitations under the License.
 */
=======
import org.jlleitschuh.gradle.ktlint.reporter.ReporterType
>>>>>>> cbca6352

apply plugin: 'com.android.library'
apply plugin: 'kotlin-android'
apply plugin: 'org.jlleitschuh.gradle.ktlint'

android {
    compileSdkVersion 28


    defaultConfig {
        minSdkVersion rootProject.ext.minSdkVersion
        targetSdkVersion rootProject.ext.targetSdkVersion
        versionCode rootProject.ext.coroutinespermission_version_code
        versionName rootProject.ext.coroutinespermission_version_name

        testInstrumentationRunner "android.support.test.runner.AndroidJUnitRunner"

    }

    buildTypes {
        release {
            minifyEnabled false
            proguardFiles getDefaultProguardFile('proguard-android-optimize.txt'), 'proguard-rules.pro'
        }
    }

    compileOptions {
        sourceCompatibility = '1.8'
        targetCompatibility = '1.8'
    }

}

dependencies {
    implementation fileTree(dir: 'libs', include: ['*.jar'])
    api project(':common')
    implementation 'org.jetbrains.kotlinx:kotlinx-coroutines-core:1.2.1'
    implementation 'org.jetbrains.kotlinx:kotlinx-coroutines-android:1.2.1'
    testImplementation 'junit:junit:4.12'
    androidTestImplementation 'com.android.support.test:runner:1.0.2'
    androidTestImplementation 'com.android.support.test.espresso:espresso-core:3.0.2'
}

ktlint {
    debug = true
    android = true
    reporters = [ReporterType.CHECKSTYLE]
}

// Bintray info
final def LIB_MODULE_NAME = 'coroutinespermission'
final def LIB_MODULE_DESC = 'Android library to request permissions in coroutines without callbacks.'

ext {
    bintrayRepo = 'eazypermissions'
    bintrayName = LIB_MODULE_NAME

    publishedGroupId = GROUP
    libraryName = LIB_MODULE_NAME
    artifact = LIB_MODULE_NAME // Has to be same as your library module nameOfLib

    libraryDescription = LIB_MODULE_DESC

    // Your github repo link
    siteUrl = rootProject.ext.libPomUrl
    gitUrl = rootProject.ext.libPomGitUrl
    githubRepository = rootProject.ext.libGithubRepo

    libraryVersion = rootProject.ext.coroutinespermission_version_name

    developerId = POM_DEVELOPER_ID
    developerName = POM_DEVELOPER_NAME
    developerEmail = POM_DEVELOPER_EMAILID

    licenseName = POM_LICENCE_NAME
    licenseUrl = POM_LICENCE_URL
    allLicenses = [POM_ALL_LICENCES]
}

apply from: '../scripts/installv1.gradle'
apply from: '../scripts/bintrayv1.gradle'<|MERGE_RESOLUTION|>--- conflicted
+++ resolved
@@ -1,4 +1,3 @@
-<<<<<<< HEAD
 /*
  * Copyright 2019 Sagar Viradiya
  *
@@ -14,9 +13,8 @@
  * See the License for the specific language governing permissions and
  * limitations under the License.
  */
-=======
+
 import org.jlleitschuh.gradle.ktlint.reporter.ReporterType
->>>>>>> cbca6352
 
 apply plugin: 'com.android.library'
 apply plugin: 'kotlin-android'
