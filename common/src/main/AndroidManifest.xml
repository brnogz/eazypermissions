--- conflicted
+++ resolved
@@ -1,4 +1,3 @@
-<<<<<<< HEAD
 <!--
   ~ Copyright 2019 Sagar Viradiya
   ~
@@ -15,7 +14,4 @@
   ~ limitations under the License.
   -->
 
-<manifest package="com.easypermissions.common" />
-=======
-<manifest package="com.eazypermissions.common" />
->>>>>>> cbca6352
+<manifest package="com.eazypermissions.common" />