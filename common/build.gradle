import org.jlleitschuh.gradle.ktlint.reporter.ReporterType

apply plugin: 'com.android.library'
apply plugin: 'kotlin-android'
apply plugin: 'org.jlleitschuh.gradle.ktlint'

android {
    compileSdkVersion 28


    defaultConfig {
        minSdkVersion rootProject.ext.minSdkVersion
        targetSdkVersion rootProject.ext.targetSdkVersion
        versionCode rootProject.common_version_code
        versionName rootProject.common_version_name

        testInstrumentationRunner "android.support.test.runner.AndroidJUnitRunner"

    }

    buildTypes {
        release {
            minifyEnabled false
            proguardFiles getDefaultProguardFile('proguard-android-optimize.txt'), 'proguard-rules.pro'
        }
    }
    compileOptions {
        sourceCompatibility = '1.8'
        targetCompatibility = '1.8'
    }

}

dependencies {
    implementation fileTree(dir: 'libs', include: ['*.jar'])

    api 'com.android.support:appcompat-v7:28.0.0'
    api 'com.android.support:support-v4:28.0.0'
    testImplementation 'junit:junit:4.12'
    androidTestImplementation 'com.android.support.test:runner:1.0.2'
    androidTestImplementation 'com.android.support.test.espresso:espresso-core:3.0.2'
    api "org.jetbrains.kotlin:kotlin-stdlib-jdk8:$kotlin_version"
}

<<<<<<< HEAD
// Bintray info
final def LIB_MODULE_NAME = 'common'
final def LIB_MODULE_DESC = 'Common module for eazy permissions.'

ext {
    bintrayRepo = 'eazypermissions'
    bintrayName = LIB_MODULE_NAME

    publishedGroupId = GROUP
    libraryName = LIB_MODULE_NAME
    artifact = LIB_MODULE_NAME // Has to be same as your library module nameOfLib

    libraryDescription = LIB_MODULE_DESC

    // Your github repo link
    siteUrl = rootProject.ext.libPomUrl
    gitUrl = rootProject.ext.libPomGitUrl
    githubRepository = rootProject.ext.libGithubRepo

    libraryVersion = rootProject.ext.coroutinespermission_version_name

    developerId = POM_DEVELOPER_ID
    developerName = POM_DEVELOPER_NAME
    developerEmail = POM_DEVELOPER_EMAILID

    licenseName = POM_LICENCE_NAME
    licenseUrl = POM_LICENCE_URL
    allLicenses = [POM_ALL_LICENCES]
}

apply from: '../scripts/installv1.gradle'
apply from: '../scripts/bintrayv1.gradle'
=======
ktlint {
    debug = true
    android = true
    reporters = [ReporterType.CHECKSTYLE]
}
>>>>>>> c2e6bba8
<|MERGE_RESOLUTION|>--- conflicted
+++ resolved
@@ -42,7 +42,12 @@
     api "org.jetbrains.kotlin:kotlin-stdlib-jdk8:$kotlin_version"
 }
 
-<<<<<<< HEAD
+ktlint {
+    debug = true
+    android = true
+    reporters = [ReporterType.CHECKSTYLE]
+}
+
 // Bintray info
 final def LIB_MODULE_NAME = 'common'
 final def LIB_MODULE_DESC = 'Common module for eazy permissions.'
@@ -74,11 +79,4 @@
 }
 
 apply from: '../scripts/installv1.gradle'
-apply from: '../scripts/bintrayv1.gradle'
-=======
-ktlint {
-    debug = true
-    android = true
-    reporters = [ReporterType.CHECKSTYLE]
-}
->>>>>>> c2e6bba8
+apply from: '../scripts/bintrayv1.gradle'