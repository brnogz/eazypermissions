language: android
jdk: oraclejdk8
dist: trusty
android:
  components:
    - tools
    - platform-tools

    # The BuildTools version used by your project
    - build-tools-29.0.0-rc3

    # The SDK version used to compile your project
    - android-28

    # Additional components
    - extra-google-google_play_services
    - extra-google-m2repository
    - extra-android-m2repository
  licenses:
    - 'android-sdk-preview-license-.+'
    - 'android-sdk-license-.+'
    - 'google-gdk-license-.+'
before_install:
  - chmod +x gradlew
  - touch $HOME/.android/repositories.cfg
  - yes | sdkmanager "platforms;android-28"
  - yes | sdkmanager "build-tools;28.0.3"
before_script:
  - ./gradlew clean
script:
<<<<<<< HEAD
  - ./gradlew build check
deploy:
  provider: script
  script:
    ./gradlew clean build install bintrayUpload -PbintrayUser=$BINTRAY_USER -PbintrayApiKey=$BINTRAY_KEY
  skip_cleanup: true # to upload artifacts created during the build
  on:
    branch: release
=======
  - ./gradlew ktlintCheck
  - ./gradlew build check
>>>>>>> c2e6bba8
<|MERGE_RESOLUTION|>--- conflicted
+++ resolved
@@ -28,7 +28,7 @@
 before_script:
   - ./gradlew clean
 script:
-<<<<<<< HEAD
+  - ./gradlew ktlintCheck
   - ./gradlew build check
 deploy:
   provider: script
@@ -36,8 +36,4 @@
     ./gradlew clean build install bintrayUpload -PbintrayUser=$BINTRAY_USER -PbintrayApiKey=$BINTRAY_KEY
   skip_cleanup: true # to upload artifacts created during the build
   on:
-    branch: release
-=======
-  - ./gradlew ktlintCheck
-  - ./gradlew build check
->>>>>>> c2e6bba8
+    branch: release